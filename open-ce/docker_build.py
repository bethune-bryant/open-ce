--- conflicted
+++ resolved
@@ -215,13 +215,8 @@
 
     build_image_path, dockerfile = _generate_dockerfile_name(args.build_types, args.cuda_versions)
 
-<<<<<<< HEAD
     if  'cuda' not in args.build_types or _capable_of_cuda_containers(args.cuda_versions):
-        image_name = build_image(build_image_path, dockerfile)
-=======
-    if  'cuda' not in build_types or _capable_of_cuda_containers(cuda_versions):
-        image_name = build_image(build_image_path, dockerfile, cuda_versions if 'cuda' in build_types else None)
->>>>>>> c9f9d368
+        image_name = build_image(build_image_path, dockerfile, args.cuda_versions if 'cuda' in args.build_types else None)
     else:
         raise OpenCEError(Error.INCOMPAT_CUDA, utils.get_driver_level(), args.cuda_versions)
 
